# Changelog

## Unreleased

<!--
Ensure you add link to the gitlab issue if it exists at the end of your changelog line.
For example:

* My changelog line [(#123)](https://gitlab.com/bramw/baserow/-/issues/123)
-->

### New Features

* Add configs and docs for VSCode setup. [#854](https://gitlab.com/bramw/baserow/-/issues/854)
* Added `in this week` filter [#569](https://gitlab.com/bramw/baserow/-/issues/954).
* Allow users to use row id in the form redirect URL. [#871](https://gitlab.com/bramw/baserow/-/merge_requests/871)
* Added a new "is months ago filter". [#1018](https://gitlab.com/bramw/baserow/-/issues/1018)
* Added a new "is years ago filter". [#1019](https://gitlab.com/bramw/baserow/-/issues/1019)
* Conditionally show form fields.
* Show badge when the user has account level premium.
* Added a new `ClientUndoRedoActionGroupId` request header to bundle multiple actions in a single API call. [#951](https://gitlab.com/bramw/baserow/-/issues/951)
* Applications can now be duplicated. [#960](https://gitlab.com/bramw/baserow/-/issues/960)
* Added option to use view's filters and sorting when listing rows. [#190](https://gitlab.com/bramw/baserow/-/issues/190)
* Fixed bug with 404 middleware returning different 404 error messages based on the endpoint.
* Made it possible to import data into an existing table. [#342](https://gitlab.com/bramw/baserow/-/issues/342)
<<<<<<< HEAD
* Tables can now be duplicated. [#961](https://gitlab.com/bramw/baserow/-/issues/961)
* Introduced environment variable to disable Google docs file preview. [#1074](https://gitlab.com/bramw/baserow/-/issues/1074)
=======
* Made it possible to select the entire row via the row context menu. [#1061](https://gitlab.com/bramw/baserow/-/issues/1061)
>>>>>>> 08db0a3d

### Bug Fixes

* Disable table import field type guessing and instead always import as text fields. [#1050](https://gitlab.com/bramw/baserow/-/issues/1050)
* Upgrade the images provided in our example docker-compose files to be the latest and most secure. [#1056](https://gitlab.com/bramw/baserow/-/issues/1056)
* Fix the perm delete trash cleanup job failing for self linking tables. [#1075](https://gitlab.com/bramw/baserow/-/issues/1075)
* Add better error handling to row count job. [#1051](https://gitlab.com/bramw/baserow/-/issues/1051)
* Fixed changing field type to unsupported form view bug. [#1078](https://gitlab.com/bramw/baserow/-/issues/1078)
* Ensure the latest error is always shown when clicking the formula refresh options link. [#1092](https://gitlab.com/bramw/baserow/-/issues/1092)
* Fixed duplicating view with that depends on select options mapping. [#1104](https://gitlab.com/bramw/baserow/-/issues/1104)

### Breaking Changes
* API endpoints `undo` and `redo` now returns a list of actions undone/redone instead of a single action.
* Removed `primary` from all `components`and `stores` where it isn't absolutely required. [#1057](https://gitlab.com/bramw/baserow/-/issues/1057)
* Concurrent field updates will now respond with a 409 instead of blocking until the previous update finished, set the env var BASEROW_WAIT_INSTEAD_OF_409_CONFLICT_ERROR to revert to the old behaviour. [#1097](https://gitlab.com/bramw/baserow/-/issues/1097)

* **breaking change** Webhooks `row.created`, `row.updated` and `row.deleted` are
  replaced with `rows.created`, `rows.updated` and `rows.deleted`, containing multiple
  changed rows at once. Already created webhooks will still be called, but the received
  body will contain only the first changed row instead of all rows. It is highly
  recommended to convert all webhooks to the new types.
* Fix not being able to paste multiple cells when a formula field of array or single select type was in an error state. [#1084](https://gitlab.com/bramw/baserow/-/issues/1084)
  recommended converting all webhooks to the new types.


## Released (2022-07-05 1.10.2)

### New Features

* Added prefill query parameters for forms. [#852](https://gitlab.com/bramw/baserow/-/issues/852)
* Added Link Row contains filter. [874](https://gitlab.com/bramw/baserow/-/issues/874)
* Made the styling of the dashboard cleaner and more efficient.
  [#1023](https://gitlab.com/bramw/baserow/-/issues/1023)
* Added possibility to delete own user account [#880](https://gitlab.com/bramw/baserow/-/issues/880)
* Added new `group_user_added` signal that is called when an user accept an invitation to join a group.
* Added new `before_group_deleted` signal that is called just before a group would end up in the trash.
* Added multi-cell clearing via backspace key (delete on Mac).
* Added API exception registry that allows plugins to provide custom exception mappings for the REST API.
* Added formula round and int functions. [#891](https://gitlab.com/bramw/baserow/-/issues/891)
* Views can be duplicated. [#962](https://gitlab.com/bramw/baserow/-/issues/962)
* Link to table field can now link rows in the same table. [#798](https://gitlab.com/bramw/baserow/-/issues/798)
* Made it clearer that you're navigating to baserow.io when clicking the "Get a license"
  button.
* Redirect to signup instead of the login page if there are no admin users. [#1035](https://gitlab.com/bramw/baserow/-/issues/1035)
* `./dev.sh all_in_one_dev` now starts a hot reloading dev mode using the all-in-one image.
* Add startup check ensuring BASEROW_PUBLIC_URL and related variables are correct. [#1041](https://gitlab.com/bramw/baserow/-/issues/1041)
* Made it possible to extend the register page.
* Made it possible to extend the app layout.
* Allow to import more than 15Mb. [949](ttps://gitlab.com/bramw/baserow/-/issues/949)
* Add the ability to disable the model cache with the new BASEROW_DISABLE_MODEL_CACHE env variable.
* Add support for horizontal scrolling in grid views pressing Shift + mouse-wheel. [#867](https://gitlab.com/bramw/baserow/-/issues/867)
* Add basic field duplication. [#964](https://gitlab.com/bramw/baserow/-/issues/964)

### Bug Fixes

* Upload modal no longer closes when removing a file. [#569](https://gitlab.com/bramw/baserow/-/issues/569)
* API returns a nicer error if URL trailing slash is missing. [798](https://gitlab.com/bramw/baserow/-/issues/798)
* Fix dependant fields not being updated if the other side of a link row field changed. [918](https://gitlab.com/bramw/baserow/-/issues/918)
* Fix nested aggregate formulas not calculating results or causing errors. [683](https://gitlab.com/bramw/baserow/-/issues/683)
* Fix regex_replace formula function allowing invalid types as params. [#1024](https://gitlab.com/bramw/baserow/-/issues/1024)
* Fix newly imported templates missing field dependencies for some link row fields. [#1025](https://gitlab.com/bramw/baserow/-/issues/1025)
* Fix converting a link row not updating dependants on the reverse side. [#1026](https://gitlab.com/bramw/baserow/-/issues/1026)
* Fix formula bugs caused by unsupported generation of BC dates. [#952](https://gitlab.com/bramw/baserow/-/issues/952)
* Fix formula bug caused when looking up date intervals. [#924](https://gitlab.com/bramw/baserow/-/issues/924)
* Treat null values as zeros for numeric formulas. [#886](https://gitlab.com/bramw/baserow/-/issues/886)
* Add debugging commands/options for inspecting tables and updating formulas.
* Fix rare formula bug with multiple different formulas and view filters in one table. [#801](https://gitlab.com/bramw/baserow/-/issues/801)
* Added FormulaField to the options for the primary field. [#859](https://gitlab.com/bramw/baserow/-/issues/859)
* Fix errors when using row_id formula function with left/right functions.
* Fixed URL fields not being available in lookup fields. [#984](https://gitlab.com/bramw/baserow/-/issues/984)
* Fix lookup field conversions deleting all of its old field dependencies. [#1036](https://gitlab.com/bramw/baserow/-/issues/1036)
* Fix views becoming inaccessible due to race condition when invalidating model cache. [#1040](https://gitlab.com/bramw/baserow/-/issues/1040)
* Fix refresh formula options button always being shown initially. [#1037](https://gitlab.com/bramw/baserow/-/issues/1037)
* Fix get_human_readable_value crashing for some formula types. [#1042](https://gitlab.com/bramw/baserow/-/issues/1042)
* Fix import form that gets stuck in a spinning state when it hits an error.

### Breaking Changes

## Released (2022-06-09 1.10.1)

* Plugins can now include their own menu or other template in the main menu sidebar.
* Added the ability to use commas as separators in number fields
* Shift+Enter on grid view exit from editing mode for long text field
* Shift+Enter on grid view go to field below
* Make fields sortable in row create/edit modal.
* Added row coloring for Kanban and Gallery views
* Duplicate row.
* Added multi-row delete.
* Added a dropdown to the grid view that allows you to
  select the type of row identifier displayed next to a row (`Count`or `Row Identifier`).
* Added an admin setting to disable the ability to reset a users password.
* Fix formula bug caused when arguments of `when_empty` have different types.
* Formulas of type text now use textarea to show the cell value.
* Fix a bug in public grid views that prevented expanding long-text cells.
* Deprecate the SYNC_TEMPLATES_ON_STARTUP environment variable and no longer call the
  sync_templates command on startup in the docker images.
* Added BASEROW_TRIGGER_SYNC_TEMPLATES_AFTER_MIGRATION environment variable and now
  do the sync_templates task in the background after migration to massively speedup 
  first time Baserow startup speed.
* Fix deadlocks and performance problems caused by un-needed accidental row locks.
* Fixed CSV import adding an extra row with field names if the no headers option is selected.
* Fixed bad request displayed with webhook endpoints that redirects
* **breaking change** The API endpoint `/api/templates/install/<group_id>/<template_id>/`
  is now a POST request instead of GET.

## Released (2022-10-05 1.10.0)
* Prevent the Airtable import from failing hard when an invalid date is provided.
* Increased the max decimal places of a number field to 10.
* Fix formula autocomplete for fields with multiple quotes
* Fix slowdown in large Baserow instances as the generated model cache got large.
* The standalone `baserow/backend` image when used to run a celery service now defaults
  to running celery with the same number of processes as the number of available cores.
* When the BASEROW_AMOUNT_OF_WORKERS env variable is set to blank, the amount of worker
  processes defaults to the number of available cores.
* Fixed bug preventing file uploads via an url for self-hosters 
* Added new environment variable BASEROW_FILE_UPLOAD_SIZE_LIMIT_MB
* Fix aggregation not updated on filter update
* Fixed plugin boilerplate guide.

## Released (2022-10-05 1.10.0)

* Added batch create/update/delete rows endpoints. These endpoints make it possible to
  modify multiple rows at once. Currently, row created, row updated, and row deleted 
  webhooks are not triggered when using these endpoints.
* Fixed translations in emails sent by Baserow.
* Fixed invalid `first_name` validation in the account form modal.
* Shared public forms now don't allow creating new options
  for single and multiple select fields.
* Fixed bug where the arrow keys of a selected cell didn't work when they were not
  rendered.
* Select new view immediately after creation.
* Added group context menu to sidebar.
* Fixed Airtable import bug where the import would fail if a row is empty.
* Fixed occasional UnpicklingError error when getting a value from the model cache. 
* Fixed a problem where a form view with link row fields sends duplicate lookup requests.
* Pin backend python dependencies using pip-tools.
* Fixed the reactivity of the row values of newly created fields in some cases.
* Made it possible to impersonate another user as premium admin.
* Added `is days ago` filter to date field.
* Fixed a bug that made it possible to delete created on/modified by fields on the web frontend.
* Allow the setting of max request page size via environment variable.
* Added select option suggestions when converting to a select field.
* Introduced read only lookup of foreign row by clicking on a link row relationship in 
  the grid view row modal.
* Boolean field converts the word `checked` to `True` value.
* Fixed a bug where the backend would fail hard updating token permissions for deleted tables.
* Fixed the unchecked percent aggregation calculation
* Raise Airtable import task error and fixed a couple of minor import bugs.
* Add loading bar when syncing templates to make it obvious Baserow is still loading.
* Fixed bug where old values are missing in the update trigger of the webhook.
* Scroll to the first error message if the form submission fail
* Improved backup_baserow spltting multiselect through tables in separate batches.
* Fixed a bug that truncated characters for email in the sidebar
* **breaking change** The API endpoint `/api/database/formula/<field_id>/type/` now requires
  `table_id` instead of `field_id`, and also `name` in the request body.
* Added support in dev.sh for KDE's Konsole terminal emulator.
* Fixed a bug that would sometimes cancel multi-cell selection.
* Upgraded node runtime to v16.14.0
* Cache aggregation values to improve performances
* Added new endpoint to get all configured aggregations for a grid view
* Fixed DONT_UPDATE_FORMULAS_AFTER_MIGRATION env var not working correctly.
* Stopped the generated model cache clear operation also deleting all other redis keys.
* Added Spanish and Italian languages.
* Added undo/redo.
* Fixed bug where the link row field `link_row_relation_id` could fail when two 
  simultaneous requests are made.
* Added password protection for publicly shared grids and forms.
* Added multi-cell pasting.
* Made views trashable.
* Fixed bug where a cell value was not reverted when the request to the backend fails.
* **Premium** Added row coloring.
* Fixed row coloring bug when the table doesn't have any single select field.
* Dropdown can now be focused with tab key
* Added 0.0.0.0 and 127.0.0.1 as ALLOWED_HOSTS for connecting to the Baserow backend
* Added a new BASEROW_EXTRA_ALLOWED_HOSTS optional comma separated environment variable
  for configuring ALLOWED_HOSTS.
* Fixed a bug for some number filters that causes all rows to be returned when text is entered.
* Fixed webhook test call failing when request body is empty.
* Fixed a bug where making a multiple cell selection starting from an 
  empty `link_row` or `formula` field was not possible in Firefox.
* New templates:
  * Brand Assets Manager
  * Business Conference
  * Car Hunt
  * Company Blog Management
  * Event Staffing
  * Hotel Bookings
  * Nonprofit Grant Tracker
  * Performance Reviews
  * Product Roadmap
  * Public Library Inventory
  * Remote Team Hub
  * Product Roadmap
  * Hotel Bookings
* Updated templates:
  * Book writing guide
  * Bucket List
  * Call Center Log
  * Company Asset Tracker
  * Email Marketing Campaigns
  * Home Inventory
  * House Search
  * Job Search
  * Nonprofit Organization Management
  * Personal Task Manager
  * Political Campaign Contributions
  * Project Tracker
  * Recipe Book
  * Restaurant Management
  * Single Trip Planner
  * Software Application Bug Tracker
  * Student Planner
  * Teacher Lesson Plans
  * Team Check-ins
  * University Admissions Management
  * Wedding Client Planner


## Released (2022-03-03 1.9.1)

* Fixed bug when importing a formula or lookup field with an incorrect empty value.
* New templates:
    * Non-profit Organization Management
    * Elementary School Management
    * Call Center Log
    * Individual Medical Record
    * Trip History
    * Favorite Food Places
    * Wedding Client Planner
* Updated templates:
    * Holiday Shopping
    * Company Asset Tracker
    * Personal Health Log
    * Recipe Book
    * Student Planner
    * Political Campaign Contributions
* Upgraded `drf-spectacular`. Flag-style query parameters like `count` will now be displayed
  as `boolean` instead of `any` in the OpenAPI documentation. However, the behavior of these 
  flags is still the same.
* Fixed API docs enum warnings. Removed `number_type` is no longer displayed in the API docs.
* Fix the Baserow Heroku install filling up the hobby postgres by disabling template 
  syncing by default.

## Released (2022-03-02 1.9)

* Added accept `image/*` attribute to the form cover and logo upload. 
* Added management to import a shared Airtable base.
* Added web-frontend interface to import a shared Airtable base.
* Fixed adding new fields in the edit row popup that require refresh in Kanban and Form views.
* Cache model fields when generating model.
* Fixed `'<' not supported between instances of 'NoneType' and 'int'` error. Blank 
  string for a decimal value is now converted to `None` when using the REST API.
* Moved the in component `<i18n>` translations to JSON files. 
* Fix restoring table linking to trashed tables creating invalid link field. 
* Fixed not being able to create or convert a single select field with edge case name.
* Add Kanban view filters.
* Fix missing translation when importing empty CSV
* Fixed OpenAPI spec. The specification is now valid and can be used for imports to other
  tools, e.g. to various REST clients.
* Added search to gallery views.
* Views supporting search are properly updated when a column with a matching default value is added.
* Allow for group registrations while public registration is closed
* Allow for signup via group invitation while public registration is closed.
* **breaking change** Number field has been changed and doesn't use `number_type` property 
  anymore. The property `number_decimal_places` can be now set to `0` to indicate integers
  instead.
* Fixed error when the select row modal is closed immediately after opening.
* Add footer aggregations to grid view
* Hide "Export view" button if there is no valid exporter available
* Fix Django's default index naming scheme causing index name collisions.
* Added multi-cell selection and copying.
* Add "insert left" and "insert right" field buttons to grid view head context buttons.
* Workaround bug in Django's schema editor sometimes causing incorrect transaction 
  rollbacks resulting in the connection to the database becoming unusable.
* Rework Baserow docker images so they can be built and tested by gitlab CI.
* Bumped some backend and web-frontend dependencies.
* Remove runtime mjml service and pre-render email templates at build time.
* Add the all-in-one Baserow docker image.
* Migrate the Baserow Cloudron and Heroku images to work from the all-in-one.
* **breaking change** docker-compose.yml now requires secrets to be setup by the user,
  listens by default on 0.0.0.0:80 with a Caddy reverse proxy, use BASEROW_PUBLIC_URL 
  and BASEROW_CADDY_ADDRESSES now to configure a domain with optional auto https.
* Add health checks for all services.
* Ensure error logging is enabled in the Backend even when DEBUG is off.
* Removed upload file size limit.

## Released (2022-01-13 1.8.2)

* Fix Table Export showing blank modal.
* Fix vuelidate issues when baserow/web-frontend used as dependency. 

## Released (2022-01-13 1.8.1)

* Fixed migration failing when upgrading a version of Baserow installed using Postgres 
  10 or lower.
* Fixed download/preview files from another origin

## Released (2022-01-13)

* Fixed frontend errors occurring sometimes when mass deleting and restoring sorted 
  fields
* Added French translation.
* Added Video, Audio, PDF and some Office file preview.
* Added rating field type.
* Fix deleted options that appear in the command line JSON file export.
* Fix subtracting date intervals from dates in formulas in some situations not working.
* Added day of month filter to date field.
* Added gallery view.
  * Added cover field to the gallery view.
* Added length is lower than filter.
* **dev.sh users** Fixed bug in dev.sh where UID/GID were not being set correctly, 
  please rebuild any dev images you are using.
* Replaced the table `order` index with an `order, id` index to improve performance.
* **breaking change** The API endpoint to rotate a form views slug has been moved to
  `/database/views/${viewId}/rotate-slug/`.
* Increased maximum length of application name to 160 characters.
* Fixed copying/pasting for date field.
* Added ability to share grid views publicly.
* Allow changing the text of the submit button in the form view.
* Fixed reordering of single select options when initially creating the field.
* Improved performance by not rendering cells that are out of the view port.
* Fix bug where field options in rare situations could have been duplicated.
* Focused the search field when opening the modal to link a table row.
* Fixed order of fields in form preview.
* Fix the ability to make filters and sorts on invalid formula and lookup fields.
* Fixed bug preventing trash cleanup job from running after a lookup field was converted
  to another field type.
* Added cover field to the Kanban view.
* Fixed bug where not all rows were displayed on large screens.
* New templates:
    * Car Maintenance Log
    * Teacher Lesson Plans
    * Business Conference Event
    * Restaurant Management
* Updated templates:
    * Healthcare Facility Management
    * Apartment Hunt
    * Recipe Book
    * Commercial Property Management

## Released (2021-11-25)

* Increase Webhook URL max length to 2000.
* Fix trashing tables and related link fields causing the field dependency graph to
  become invalid.
* Fixed not executing premium tests.

## Released (2021-11-24)

* Fixed a bug where the frontend would fail hard if a table with no views was accessed.
* Tables can now be opened in new browser tabs.
* **Breaking Change**: Baserow's `docker-compose.yml` now allows setting the MEDIA_URL
  env variable. If using MEDIA_PORT you now need to set MEDIA_URL also.
* **Breaking Change**: Baserow's `docker-compose.yml` container names have changed to
  no longer be hardcoded to prevent naming clashes.
* Added a licensing system for the premium version.
* Fixed bug where it was possible to create duplicate trash entries.
* Fixed propType validation error when converting from a date field to a boolean field.
* Deprecate internal formula field function field_by_id.
* Made it possible to change user information.
* Added table webhooks functionality.
* Added extra indexes for user tables increasing performance.
* Add lookup field type.
* Add aggregate formula functions and the lookup formula function.
* Fixed date_diff formula function.
* Fixed a bug where the frontend would fail hard when converting a multiple select field
  inside the row edit modal.
* Added the kanban view.
* New templates:
    * House Search
    * Personal Health Log
    * Job Search
    * Single Trip Planner
    * Software Application Bug Tracker
* Updated templates:
    * Commercial Property Management
    * Company Asset Tracker
    * Wedding Planner
    * Blog Post Management
    * Home Inventory
    * Book Writing Guide
    * Political Campaign Contributions
    * Applicant Tracker

## Released (2021-10-05)

* Introduced new endpoint to get and update user account information.
* Fixed bug where a user could not be edited in the admin interface without providing 
  a password.
* Fixed bug where sometimes fields would not be ordered correctly in view exports.
* Fixed bug where brand-new fields weren't included in view exports.
* Fixed error when pasting into a single select field.
* Pasting the value of a single select option into a single select field now selects the
  first option with that value.
* The API now returns appropriate errors when trying to create a field with a name which is too long.
* Importing table data with a column name that is too long will now truncate that name.
* Fixed error when rapidly switching between template tables or views in the template 
  preview.
* Upgraded Django to version 3.2.6 and also upgraded all other backend libraries to 
  their latest versions.
* Fix minor error that could sometimes occur when a row and it's table/group/database
  were deleted in rapid succession.
* Fix accidentally locking of too many rows in various tables during update operations.
* Introduced the has file type filter.
* Fixed bug where the backend would fail hard when an invalid integer was provided as
  'before_id' when moving a row by introducing a decorator to validate query parameters.
* Fixed bug where copying a cell containing a null value resulted in an error.
* Added "Multiple Select" field type.
* Fixed a bug where the currently selected view was not in the viewport of the parent.
* Fixed a bug where views context would not scroll down after a new view has been added.
* New templates:
    * Recipe Book
    * Healthcare Facility Management
    * Bucket List
    * Apartment Hunt
    * Holiday Shopping
    * Email Marketing Campaigns
    * Book Writing Guide
    * Home Inventory
    * Political Campaign Contributions
* Updated templates:
    * Blog Post Management
* Fixed a bug where the backend would fail hard when trying to order by field name without
  using `user_field_names`.
* Added "Formula" field type with 30+ useful functions allowing dynamic per row
  calculations.

## Released (2021-08-11)

* Made it possible to leave a group.
* Changed web-frontend `/api/docs` route into `/api-docs`.
* Bumped the dependencies.
* The internal setting allowing Baserow to run with the user tables in a separate 
  database has been removed entirely to prevent data integrity issues.
* Fixed bug where the currently selected dropdown item is out of view from the dropdown
  window when scrolling with the arrow keys.
* Introduced link row field has row filter.
* Made the form view compatible with importing and exporting.
* Made it possible to use the "F2"-Key to edit a cell without clearing the cell content.
* Added password validation to password reset page.
* Add backup and restore database management commands.
* Dropped the `old_name` column.
* Hide view types that can't be exported in the export modal.
* Relaxed the URL field validator and made it consistent between the backend and 
  web-frontend.
* Fixed nuxt not restarting correctly using the provided Baserow supervisor config file.
* Added steps on how to configure Baserow to send emails in the install-on-ubuntu guide.
* Enabled password validation in the backend.
* **Premium**: You can now comment and discuss rows with others in your group, click the
  expand row button at the start of the row to view and add comments.
* Added "Last Modified" and "Created On" field types.
* Fixed moment issue if core is installed as a dependency.
* New templates:
  * Blog Post Management
* Updated templates:
  * Personal Task Manager
  * Wedding Planning
  * Book Catalog
  * Applicant Tracker
  * Project Tracker
* Fixed earliest and latest date aggregations

## Released (2021-07-16)

* Fix bug preventing fields not being able to be converted to link row fields in some
  situations.

## Released (2021-07-15)

* **Breaking Change**: Baserow's `docker-compose.yml` no longer exposes ports for 
  the `db`, `mjml` and `redis` containers for security reasons. 
* **Breaking Change**: `docker-compose.yml` will by default only expose Baserow on 
  `localhost` and not `0.0.0.0`, meaning it will not be accessible remotely unless 
  manually configured.

## Released (2021-07-13)

* Added a Heroku template and one click deploy button.
* Fixed bug preventing the deletion of rows with a blank single select primary field.
* Fixed error in trash cleanup job when deleting multiple rows and a field from the
  same table at once.

## Released (2021-07-12)

* Made it possible to list table field meta-data with a token.
* Added form view.
* The API endpoint to update the grid view field options has been moved to
  `/api/database/views/{view_id}/field-options/`.
* The email field's validation is now consistent and much more permissive allowing most 
  values which look like email addresses.
* Add trash where deleted apps, groups, tables, fields and rows can be restored 
  deletion.
* Fix the create group invite endpoint failing when no message provided.
* Single select options can now be ordered by drag and drop. 
* Added before and after date filters.
* Support building Baserow out of the box on Ubuntu by lowering the required docker
  version to build Baserow down to 19.03.
* Disallow duplicate field names in the same table, blank field names or field names
  called 'order' and 'id'. Existing invalid field names will be fixed automatically. 
* Add user_field_names GET flag to various endpoints which switches the API to work
  using actual field names and not the internal field_1,field_2 etc identifiers.
* Added templates:
  * Commercial Property Management
  * Company Asset Tracker
  * Student Planner

## Released (2021-06-02)

* Fixed bug where the grid view would fail hard if a cell is selected and the component
  is destroyed.
* Made it possible to import a JSON file when creating a table.
* Made it possible to order the views by drag and drop.
* Made it possible to order the groups by drag and drop.
* Made it possible to order the applications by drag and drop.
* Made it possible to order the tables by drag and drop.
* **Premium**: Added an admin dashboard.
* **Premium**: Added group admin area allowing management of all baserow groups.
* Added today, this month and this year filter.
* Added a page containing external resources to the docs.
* Added a human-readable error message when a user tries to sign in with a deactivated
  account.
* Tables and views can now be exported to CSV (if you have installed using the ubuntu 
  guide please use the updated .conf files to enable this feature).
* **Premium** Tables and views can now be exported to JSON and XML.
* Removed URL field max length and fixed the backend failing hard because of that.
* Fixed bug where the focus of an Editable component was not always during and after
  editing if the parent component had overflow hidden.
* Fixed bug where the selected view would still be visible after deleting it.
* Templates:
  * Lightweight CRM
  * Wedding Planning
  * Book Catalog
  * App Pitch Planner

## Released (2021-05-11)

* Added configurable field limit.
* Fixed memory leak in the `link_row` field.
* Switch to using a celery based email backend by default.
* Added `--add-columns` flag to the `fill_table` management command. It creates all the
  field types before filling the table with random data.
* Reworked Baserow's Docker setup to be easier to use, faster to build and more secure.
* Make the view header more compact when the content doesn't fit anymore.
* Allow providing a `template_id` when registering a new account, which will install
  that template instead of the default database.
* Made it possible to drag and drop rows in the desired order.
* Fixed bug where the rows could get out of sync during real time collaboration.
* Made it possible to export and import the file field including contents.
* Added `fill_users` admin management command which fills baserow with fake users.
* Made it possible to drag and drop the views in the desired order.
* **Premium**: Added user admin area allowing management of all baserow users.

## Released (2021-04-08)

* Added support for importing tables from XML files.
* Added support for different** character encodings when importing CSV files.
* Prevent websocket reconnect loop when the authentication fails.
* Refactored the GridView component and improved interface speed.
* Prevent websocket reconnect when the connection closes without error.
* Added gunicorn worker test to the CI pipeline.
* Made it possible to re-order fields in a grid view.
* Show the number of filters and sorts active in the header of a grid view.
* The first user to sign-up after installation now gets given staff status.
* Rename the "includes" get parameter across all API endpoints to "include" to be 
  consistent.
* Add missing include query parameter and corresponding response attributes to API docs. 
* Remove incorrectly included "filters_disabled" field from 
  list_database_table_grid_view_rows api endpoint.
* Show an error to the user when the web socket connection could not be made and the
  reconnect loop stops.
* Fixed 100X backend web socket errors when refreshing the page.
* Fixed SSRF bug in the file upload by URL by blocking urls to the private network.
* Fixed bug where an invalid date could be converted to 0001-01-01.
* The list_database_table_rows search query parameter now searches all possible field
  types.
* Add Phone Number field.
* Add support for Date, Number and Single Select fields to the Contains and Not Contains
  view 
  filters.
* Searching all rows can now be done by clicking the new search icon in the top right.

## Released (2021-03-01)

* Redesigned the left sidebar.
* Fixed error when a very long user file name is provided when uploading.
* Upgraded DRF Spectacular dependency to the latest version.
* Added single select field form option validation.
* Changed all cookies to SameSite=lax.
* Fixed the "Ignored attempt to cancel a touchmove" error.
* Refactored the has_user everywhere such that the raise_error argument is used when
  possible.
* Added Baserow Cloudron app.
* Fixed bug where a single select field without options could not be converted to a
  another field.
* Fixed bug where the Editable component was not working if a prent a user-select:
  none; property.
* Fail hard when the web-frontend can't reach the backend because of a network error.
* Use UTC time in the date picker.
* Refactored handler get_* methods so that they never check for permissions.
* Made it possible to configure SMTP settings via environment variables.
* Added field name to the public REST API docs.
* Made the public REST API docs compatible with smaller screens.
* Made it possible for the admin to disable new signups.
* Reduced the amount of queries when using the link row field.
* Respect the date format when converting to a date field.
* Added a field type filename contains filter.

## Released (2021-02-04)

* Upgraded web-frontend dependencies.
* Fixed bug where you could not convert an existing field to a single select field
  without select options.
* Fixed bug where is was not possible to create a relation to a table that has a single
  select as primary field.
* Implemented real time collaboration.
* Added option to hide fields in a grid view.
* Keep token usage details.
* Fixed bug where an incompatible row value was visible and used while changing the
  field type.
* Fixed bug where the row in the RowEditModel was not entirely reactive and wouldn't be
  updated when the grid view was refreshed.
* Made it possible to invite other users to a group.

## Released (2021-01-06)

* Allow larger values for the number field and improved the validation.
* Fixed bug where if you have no filters, but the filter type is set to `OR` it always
  results in a not matching row state in the web-frontend.
* Fixed bug where the arrow navigation didn't work for the dropdown component in
  combination with a search query.
* Fixed bug where the page refreshes if you press enter in an input in the row modal.
* Added filtering by GET parameter to the rows listing endpoint.
* Fixed drifting context menu.
* Store updated and created timestamp for the groups, applications, tables, views,
  fields and rows.
* Made the file name editable.
* Made the rows orderable and added the ability to insert a row at a given position.
* Made it possible to include or exclude specific fields when listing rows via the API.
* Implemented a single select field.
* Fixed bug where inserting above or below a row created upon signup doesn't work
  correctly.

## Released (2020-12-01)

* Added select_for_update where it was still missing.
* Fixed API docs scrollbar size issue.
* Also lint the backend tests.
* Implemented a switch to disable all filters without deleting them.
* Made it possible to order by fields via the rows listing endpoint.
* Added community chat to the readme.
* Made the cookies strict and secure.
* Removed the redundant _DOMAIN variables.
* Set un-secure lax cookie when public web frontend url isn't over a secure connection.
* Fixed bug where the sort choose field item didn't have a hover effect.
* Implemented a file field and user files upload.
* Made it impossible for the `link_row` field to be a primary field because that can
  cause the primary field to be deleted.

## Released (2020-11-02)

* Highlight the row of a selected cell.
* Fixed error when there is no view.
* Added Ubuntu installation guide documentation.
* Added Email field.
* Added importer abstraction including a CSV and tabular paste importer.
* Added ability to navigate dropdown menus with arrow keys.
* Added confirmation modals when the user wants to delete a group, application, table,
  view or field.
* Fixed bug in the web-frontend URL validation where a '*' was invalidates.
* Made it possible to publicly expose the table data via a REST API.

## Released (2020-10-06)

* Prevent adding a new line to the long text field in the grid view when selecting the
  cell by pressing the enter key.
* Fixed The table X is not found in the store error.
* Fixed bug where the selected name of the dropdown was not updated when that name was
  changed.
* Fixed bug where the link row field is not removed from the store when the related
  table is deleted.
* Added filtering of rows per view.
* Fixed bug where the error message of the 'Select a table to link to' was not always
  displayed.
* Added URL field.
* Added sorting of rows per view.

## Released (2020-09-02)

* Added contribution guidelines.
* Fixed bug where it was not possible to change the table name when it contained a link
  row field.

## Released (2020-08-31)

* Added field that can link to the row of another table.
* Fixed bug where the text_default value changed to None if not provided in a patch
  request.
* Block non web frontend domains in the base url when requesting a password reset
  email.
* Increased the amount of password characters to 256 when signing up.
* Show machine readable error message when the signature has expired.

## Released (2020-07-20)

* Added raises attribute to the docstrings.
* Added OpenAPI docs.
* Refactored all SCSS classes to BEM naming.
* Use the new long text field, date field and view's field options for the example 
  tables when creating a new account. Also use the long text field when creating a new 
  table.
* Removed not needed api v0 namespace in url and python module.
* Fixed keeping the datepicker visible in the grid view when selecting a date for the 
  first time.
* Improved API 404 errors by providing a machine readable error.
* Added documentation markdown files.
* Added cookiecutter plugin boilerplate.

## Released (2020-06-08)

* Fixed not handling 500 errors.
* Prevent row context menu when right clicking on a field that's being edited.
* Added row modal editing feature to the grid view.
* Made it possible to resize the field width per view.
* Added validation and formatting for the number field.
* Cancel the editing state of a fields when the escape key is pressed.
* The next field is now selected when the tab character is pressed when a field is
  selected.
* Changed the styling of the notification alerts.
* Fixed error when changing field type and the data value wasn't in the correct
  format.
* Update the field's data values when the type changes.
* Implemented reset forgotten password functionality.
* Fill a newly created table with some initial data.
* Enabled the arrow keys to navigate through the fields in the grid view.
* Fixed memory leak bug.
* Use environment variables for all settings.
* Normalize the users email address when signing up and signing in.
* Use Django REST framework status code constants instead of integers.
* Added long text field.
* Fixed not refreshing token bug and improved authentication a little bit.
* Introduced copy, paste and delete functionality of selected fields.
* Added date/datetime field.
* Improved grid view scrolling for touch devices.
* Implemented password change function and settings popup.<|MERGE_RESOLUTION|>--- conflicted
+++ resolved
@@ -23,12 +23,9 @@
 * Added option to use view's filters and sorting when listing rows. [#190](https://gitlab.com/bramw/baserow/-/issues/190)
 * Fixed bug with 404 middleware returning different 404 error messages based on the endpoint.
 * Made it possible to import data into an existing table. [#342](https://gitlab.com/bramw/baserow/-/issues/342)
-<<<<<<< HEAD
 * Tables can now be duplicated. [#961](https://gitlab.com/bramw/baserow/-/issues/961)
 * Introduced environment variable to disable Google docs file preview. [#1074](https://gitlab.com/bramw/baserow/-/issues/1074)
-=======
 * Made it possible to select the entire row via the row context menu. [#1061](https://gitlab.com/bramw/baserow/-/issues/1061)
->>>>>>> 08db0a3d
 
 ### Bug Fixes
 
