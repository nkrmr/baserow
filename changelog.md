--- conflicted
+++ resolved
@@ -4,16 +4,13 @@
 
 * Fixed a bug where the frontend would fail hard if a table with no views was accessed.
 * Tables can now be opened in new browser tabs.
-<<<<<<< HEAD
 * **Breaking Change**: Baserow's `docker-compose.yml` now allows setting the MEDIA_URL 
   env variable. If using MEDIA_PORT you now need to set MEDIA_URL also.
 * **Breaking Change**: Baserow's `docker-compose.yml` container names have changed to
   no longer be hardcoded to prevent naming clashes.
 * Added a licensing system for the premium version.
 * Fixed bug where it was possible to create duplicate trash entries. 
-=======
 * Fixed propType validation error when converting from a date field to a boolean field.
->>>>>>> a079609a
 
 ## Released (2021-10-05)
 
